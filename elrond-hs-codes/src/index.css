--- conflicted
+++ resolved
@@ -576,9 +576,6 @@
   flex: 2;
 }
 
-<<<<<<< HEAD
-/* Gotham-style Animations */
-=======
 /* Large Black Get Started Button */
 .palantir-get-started-button-black {
   position: relative;
@@ -645,8 +642,7 @@
   border-color: #f0f0f0 !important;
 }
 
-/* Spinning animation for loading icons */
->>>>>>> 02fad7f6
+/* Gotham-style Animations */
 @keyframes spin {
   from {
     transform: rotate(0deg);
